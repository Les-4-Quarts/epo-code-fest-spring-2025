from io import BytesIO
import re
from api.services import ops_service
from fastapi import UploadFile
from api.repositories import patent_repository, sdg_summary_repository
from api.models.Patent import Patent, FullPatent, PatentList
from api.models.SDGSummary import SDGSummary
from api.config.logging_config import logger
from ai.models.ClassifyPatent import ClassifyPatent
from ai.models.CitationPatent import CitationPatent


from api.config.ai_config import ai_client, ai_model, prompt_name
from api.config.ops_config import ops_api_url, ops_consumer_key, ops_consumer_secret_key

from pdf2image import convert_from_bytes
from PyPDF2 import PdfReader
from pytesseract import image_to_string
import numpy as np


def create_patent(patent: Patent):
    """
    Create a new patent in the database.

    Args:
        patent (Patent): The patent object to be created.

    Returns:
        None
    """
    logger.debug(f"Creating patent: {patent.number}")

    # Call the repository function to create the patent
    patent_repository.create_patent(patent.model_dump())
    logger.info(f"Patent {patent.number} created successfully.")


def get_patent_by_number(patent_number: str) -> Patent:
    """
    Retrieve a patent by its number.

    Args:
        patent_number (str): The patent number to search for.

    Returns:
        Patent: The patent object if found, None otherwise.
    """
    logger.debug(f"Retrieving patent by number: {patent_number}")

    # Call the repository function to get the patent
    patent_data = patent_repository.get_patent_by_number(patent_number)

    if patent_data:
        return Patent(**patent_data)

    logger.warning(f"Patent {patent_number} not found.")
    return None


def get_full_patent_by_number(patent_number: str) -> FullPatent:
    """
    Retrieve a full patent by its number, including claims and descriptions.

    Args:
        patent_number (str): The patent number to search for.

    Returns:
        FullPatent: The full patent object if found, None otherwise.
    """
    logger.debug(f"Retrieving full patent by number: {patent_number}")

    # Call the repository function to get the full patent
    full_patent_data = patent_repository.get_full_patent_by_number(
        patent_number)

    if full_patent_data:
        return FullPatent(**full_patent_data)

    logger.warning(f"Full patent {patent_number} not found.")
    return None


def get_all_patents(first: int = 0, last: int = 99) -> PatentList:
    """
    Retrieve all patents from the database.

    Args:
        first (int): The index of the first patent to retrieve.
        last (int): The index of the last patent to retrieve.

    Returns:
        PatentList: A list of all patent objects.
    """
    logger.debug("Retrieving all patents.")

    # Call the repository function to get all patents
    patents_data = patent_repository.get_all_patents(first, last)

    if patents_data:
        patents = [Patent(**patent) for patent in patents_data["patents"]]
        return PatentList(
            total_count=patents_data["total_count"],
            total_results=patents_data["total_results"],
            first=patents_data["first"],
            last=patents_data["last"],
            patents=patents
        )

    logger.warning("No patents found.")
    return []


def get_all_patents_by_applicant(applicant_name: str, first: int = 0, last: int = 99) -> list[Patent]:
    """
    Get all patents by applicant name.

    Args:
        applicant_name (str): The applicant name to search for.
        first (int): The index of the first patent to retrieve.
        last (int): The index of the last patent to retrieve.

    Returns:
        list[Patent]: A list of patent objects associated with the applicant.
    """
    logger.debug(f"Retrieving all patents by applicant: {applicant_name}")

    # Call the repository function to get all patents by applicant
    patents_data = patent_repository.get_all_patents_by_applicant(
        applicant_name, first, last)

    if patents_data:
        patents = [Patent(**patent) for patent in patents_data["patents"]]
        return PatentList(
            total_count=patents_data["total_count"],
            total_results=patents_data["total_results"],
            first=patents_data["first"],
            last=patents_data["last"],
            patents=patents
        )

    logger.warning(f"No patents found for applicant {applicant_name}.")
    return []


def search_patents(query: str, first: int = 0, last: int = 99, ops_search: bool = False) -> PatentList:
    """
    Search for patents based on a query string.

    Args:
        query (str): The search query string in CQL format.
        first (int): The index of the first patent to retrieve.
        last (int): The index of the last patent to retrieve.
        ops_search (bool): Also search in the European Patent Office (EPO) database.

    Returns:
        PatentList: A list of patents matching the search query.
    """
    logger.debug(f"Searching patents with query: {query}")

    if ops_search:
        logger.debug("Searching patents in the OPS database.")
        # Call the OPS service to search patents
        patents_data = ops_service.get_patents(
            ops_api_url, ops_consumer_key, ops_consumer_secret_key, query, first+1, last)

        if patents_data:
            return patents_data

        logger.warning("No patents found in the OPS database.")
        return []

    # Parse the query to ensure it is in the correct format
    args = parse_cql_to_args(query)

    print(f"Parsed arguments: {args}")

    # Call the repository function to search patents
    patents_data = patent_repository.search_patents(
        text=args.get("text"),
        patent_number=args.get("patent_number"),
        publication_date=args.get("publication_date"),
        country=args.get("country"),
        applicant=args.get("applicant"),
        sdgs=args.get("sdgs"),
        first=first,
        last=last
    )

    if patents_data:
        patents = [Patent(**patent) for patent in patents_data["patents"]]
        return PatentList(
            total_count=patents_data["total_count"],
            total_results=patents_data["total_results"],
            first=patents_data["first"],
            last=patents_data["last"],
            patents=patents
        )

    logger.warning("No patents found for the search query.")
    return []


def parse_cql_to_args(cql_query: str) -> dict:
    """
    Parse a CQL query string into Python arguments.

    Args:
        cql_query (str): The CQL query string.

    Returns:
        dict: A dictionary of parsed arguments.
    """
    logger.debug(f"Parsing CQL query: {cql_query}")

    # Define a regex pattern to extract key-value pairs
    pattern = r'(\w+)=["\']?([^"\']+)["\']?'
    matches = re.findall(pattern, cql_query)

    # Map CQL keys to Python argument names
    cql_to_python_map = {
        "text": "text",
        "patent_number": "patent_number",
        "publication_date": "publication_date",
        "country": "country",
        "applicant": "applicant",
        "sdgs": "sdgs",
        "pn": "patent_number",  # Abbreviation for patent_number
        "pd": "publication_date"  # Abbreviation for publication_date
    }

    # Initialize the arguments dictionary
    args = {key: None for key in cql_to_python_map.values()}

    # Populate the arguments dictionary
    for key, value in matches:
        if key in cql_to_python_map:
            python_key = cql_to_python_map[key]
            if python_key == "sdgs":
                # Handle multiple SDGs (split by "OR")
                if args[python_key] is None:
                    args[python_key] = []
                args[python_key].extend([sdg.strip()
                                        for sdg in value.split(" OR ")])
            else:
                args[python_key] = value

    # Ensure sdgs is always a list, even if no matches are found
    if args["sdgs"] is None:
        args["sdgs"] = []

    # Handle cases where no explicit key-value pairs are provided
    if not matches:
        # Detect full or partial patent number formats
        # e.g., EP0000000, EP0000000A1
        if re.match(r'^[A-Z]{2}\d{7}[A-Z0-9]*$', cql_query):
            args["patent_number"] = cql_query
        elif re.match(r'^[A-Z]{2}\d+$', cql_query):  # e.g., EP1 (partial number)
            args["patent_number"] = cql_query
        else:
            args["text"] = cql_query  # Default to text search

    # Log the parsed arguments
    logger.debug(f"Parsed arguments: {args}")
    return args


def analyze_patent_pdf(pdf_file: UploadFile) -> list[SDGSummary]:
    """
    Analyze a patent PDF file and return the analysis results.

    Args:
        pdf_file (UploadFile): The PDF file to analyze.

    Returns:
        list[SDGSummary]: A list of SDG summaries extracted from the patent PDF.
    """
    logger.debug(f"Analyzing patent PDF file: {pdf_file.filename}")

    if not pdf_file:
        logger.error("No PDF file provided for analysis.")
        return []

    # Read the PDF file bytes
    pdf_bytes = pdf_file.file.read()
    if not pdf_bytes:
        logger.error("Failed to read PDF file bytes.")
        return []

    # Extract text from the PDF
    text = extract_text_from_pdf(pdf_bytes)
    if not text:
        logger.error("Failed to extract text from PDF file.")
        return []

    # Filter the extracted text
    filtered_text = filter(text)
    if not filtered_text:
        logger.error("Filtered text is empty after processing.")
        return []

    # Log the first 500 characters for debugging
    logger.debug(f"Filtered text: {filtered_text[:500]}...")

    # Call the repository function to analyze the patent PDF
    classifier = ClassifyPatent(ai_client, ai_model, "sdg_label_prompt")
    model_citation = CitationPatent(ai_client, ai_model)
    sdgs, reason = classifier.analyze_patent(filtered_text)

    sdg_summary = []
    for sdg in sdgs:
        sdg_reason, sdg_details = model_citation.citation(filtered_text, sdg)
        sdg_summary.append(
            {
                "patent_number": None,
                "sdg": sdg,
                "sdg_reason": sdg_reason,
                "sdg_details": sdg_details
            }
        )

    if sdg_summary:
        return [SDGSummary(**summary) for summary in sdg_summary]

    logger.warning("No analysis results found.")
    return []


def extract_text_from_pdf(pdf_bytes):
    """Extracts text from a PDF file and returns it as a string.

    Args:
        pdf_bytes (str): The path to the PDF file.

    Returns:
        str: The extracted text from the PDF.
    """

    logger.debug("Extracting text from PDF file.")

    if not pdf_bytes:
        logger.error("No PDF bytes provided for text extraction.")
        return ""

    # Convert bytes to a file-like object
    pdf_file = BytesIO(pdf_bytes)

    # Read the PDF file
    reader = PdfReader(pdf_file)

    # Convert PDF to images
    images = convert_from_bytes(pdf_bytes, first_page=1, last_page=min(
        len(reader.pages), 5), dpi=200, fmt='png')

    text = ""
    for i, image in enumerate(images):

        # Convert PIL image to NumPy array
        image_np = np.array(image)
        # Perform OCR on the image
        result = image_to_string(image_np, lang='eng+fra+deu')
        # Extract text from the result
        text += result + "\n"

    return text


def filter(text):
    """Filters out numbers from the given text (lines numbers, pages numbers, columns numbers).

    Args:
        text (str): The input text.

    Returns:
        str: The text with numbers filtered out.
    """

    logger.debug("Filtering text to remove numbers and irrelevant lines.")

    # Split the text into lines
    lines = text.splitlines()

    # Filter out lines that contain only numbers
    filtered_lines = [line for line in lines if not line.strip().isdigit()]

    # Filter out empty lines
    filtered_lines = [line for line in filtered_lines if line.strip()]

    # Get the (57) or [57] characters and remove all text before them (corresponding to start of the abstract)
    abstract_start = None
    for i, line in enumerate(filtered_lines):
        if "(57)" in line or "[57]" in line:
            abstract_start = i
            break
    if abstract_start is not None:
        filtered_lines = filtered_lines[abstract_start:]

    # Remove lines that are too short (less than 3 characters)
    filtered_lines = [
        line for line in filtered_lines if len(line.strip()) >= 5]

    # Join the filtered lines back into a single string
    filtered_lines = "\n".join(filtered_lines)

    # Keep only the first 3000 words
    words = filtered_lines.split(" ")
    filtered_lines = " ".join(words[:3000])
    return filtered_lines


def analyze_patent_by_number(patent_number: str) -> list[SDGSummary]:
    """
    Analyze a patent by its number and return the analysis results.

    Args:
        patent_number (str): The patent number to analyze.

    Returns:
        list[SDGSummary]: A list of SDG summaries extracted from the patent.
    """
    logger.debug(f"Analyzing patent by number: {patent_number}")
    patent_text = ""
    patent = get_full_patent_by_number(patent_number)

    # If the patent is not found in our database, dowload it from OPS API
    if not patent:
        logger.info(
            f"Patent {patent_number} not found in the database, downloading from OPS API.")
        patent = ops_service.get_full_patent(
            ops_api_url, ops_consumer_key, ops_consumer_secret_key, patent_number)
        if not patent:
            logger.error(f"Failed to download patent {patent_number}.")
            return []
        patent_repository.create_patent(patent.model_dump())

    if patent.fr_abstract:
        patent_text += f"{patent.fr_abstract}\n"
    if patent.en_abstract:
        patent_text += f"{patent.en_abstract}\n"
    if patent.de_abstract:
        patent_text += f"{patent.de_abstract}\n"

    for desc in patent.description:
        patent_text += f"{desc.description_number}: {desc.description_text}\n"

    patent_text = " ".join(patent_text.split()[:3000])

    # Call the repository function to analyze the patent PDF
    classifier = ClassifyPatent(ai_client, ai_model, "sdg_label_prompt")
    model_citation = CitationPatent(ai_client, ai_model)
    sdgs, reason = classifier.analyze_patent(patent_text)

    sdg_summary = []
    for sdg in sdgs:
<<<<<<< HEAD
        sdg_summary_detail = {
            "patent_number": patent_number,
            "sdg": sdg,
            "sdg_reason": reason,
            "sdg_details": "tqt ca arrive fort"  # TODO
=======
        sdg_reason, sdg_details = model_citation.citation(patent_text, sdg)
        sdg_summary_detail = {
            "patent_number": patent_number,
            "sdg": sdg,
            "sdg_reason": sdg_reason,
            "sdg_details": sdg_details
>>>>>>> f9198f0b
        }
        sdg_summary.append(sdg_summary_detail)
        sdg_summary_repository.create_sdg_summary(sdg_summary_detail)

    if sdg_summary:
        return [SDGSummary(**summary) for summary in sdg_summary]

    logger.warning("No analysis results found.")
    return []


if __name__ == "__main__":
    from pprint import pprint

    # Test search_patents function
    test_query = "text='mobile device with user activated'"
    result = search_patents(test_query)
    pprint(result.model_dump())<|MERGE_RESOLUTION|>--- conflicted
+++ resolved
@@ -452,20 +452,12 @@
 
     sdg_summary = []
     for sdg in sdgs:
-<<<<<<< HEAD
-        sdg_summary_detail = {
-            "patent_number": patent_number,
-            "sdg": sdg,
-            "sdg_reason": reason,
-            "sdg_details": "tqt ca arrive fort"  # TODO
-=======
         sdg_reason, sdg_details = model_citation.citation(patent_text, sdg)
         sdg_summary_detail = {
             "patent_number": patent_number,
             "sdg": sdg,
             "sdg_reason": sdg_reason,
             "sdg_details": sdg_details
->>>>>>> f9198f0b
         }
         sdg_summary.append(sdg_summary_detail)
         sdg_summary_repository.create_sdg_summary(sdg_summary_detail)
