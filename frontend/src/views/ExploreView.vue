<script setup lang="ts">
import ListContainer from '@/components/SDGExploreListContainer.vue'
import MapODD from '@/components/Map/MapODD.vue'
<<<<<<< HEAD
import SDGList from '@/components/SDGList/SDGList.vue'
import { ref } from 'vue'
const selectedGoals = ref([1, 2, 3, 4, 5, 6, 7, 8, 9, 10, 11, 12, 13, 14, 15, 16, 17, 18])

function handleSDGSelection(list) {
  selectedGoals.value = list
}
=======
import { ref } from 'vue'

const selectedGoals = ref<number[]>([])
>>>>>>> 4808b592
</script>

<template>
  <div class="explore-container">
    <div class="explore-content">
      <div class="map-section">
        <div class="map-wrapper">
          <MapODD ref="mapODD" :selected-goals="selectedGoals" />
          <SDGList @update-selection="handleSDGSelection"></SDGList>
        </div>
      </div>
    </div>
<<<<<<< HEAD
    <ListContainer :selected-sdgs="selectedGoals" />
=======
    <ListContainer :selectedSDGs="selectedGoals.map((n: number) => `SDG${n}`)" />
>>>>>>> 4808b592
  </div>
</template>

<style lang="scss" scoped>
.explore-container {
  display: flex;
  flex-direction: column;
  align-items: center;
  width: 100%;
  max-width: 1400px;
  margin: 0 auto;
  padding: 20px;
}

.explore-content {
  width: 1400px;
  display: flex;
  gap: 20px;
  margin-bottom: 40px;
}

.map-section {
  flex: 1;
  display: flex;
  flex-direction: column;
  gap: 20px;
}

.map-wrapper {
  height: 100%;
  border-radius: 8px;
  overflow: hidden;
}

.country-details h3 {
  margin-top: 0;
  margin-bottom: 15px;
  font-size: 1.5rem;
}
</style><|MERGE_RESOLUTION|>--- conflicted
+++ resolved
@@ -1,7 +1,7 @@
 <script setup lang="ts">
 import ListContainer from '@/components/SDGExploreListContainer.vue'
 import MapODD from '@/components/Map/MapODD.vue'
-<<<<<<< HEAD
+
 import SDGList from '@/components/SDGList/SDGList.vue'
 import { ref } from 'vue'
 const selectedGoals = ref([1, 2, 3, 4, 5, 6, 7, 8, 9, 10, 11, 12, 13, 14, 15, 16, 17, 18])
@@ -9,11 +9,6 @@
 function handleSDGSelection(list) {
   selectedGoals.value = list
 }
-=======
-import { ref } from 'vue'
-
-const selectedGoals = ref<number[]>([])
->>>>>>> 4808b592
 </script>
 
 <template>
@@ -26,11 +21,7 @@
         </div>
       </div>
     </div>
-<<<<<<< HEAD
-    <ListContainer :selected-sdgs="selectedGoals" />
-=======
     <ListContainer :selectedSDGs="selectedGoals.map((n: number) => `SDG${n}`)" />
->>>>>>> 4808b592
   </div>
 </template>
 
